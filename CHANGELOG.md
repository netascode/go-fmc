--- conflicted
+++ resolved
@@ -1,10 +1,7 @@
 ## 0.2.2 (Unreleased)
 
-<<<<<<< HEAD
 - Enh: Introduced ReqID to correlate events in the logs
-=======
 - Enh: FMC 7.4.1, 7.6.0 and later releases have rate-limit increased to 300 req/min
->>>>>>> 3e2081cb
 
 ## 0.2.1
 
