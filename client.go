--- conflicted
+++ resolved
@@ -285,11 +285,8 @@
 //	req := client.NewReq("GET", "/api/fmc_config/v1/domain/{DOMAIN_UUID}/object/networks", nil)
 //	res, _ := client.Do(req)
 func (client *Client) Do(req Req) (Res, error) {
-<<<<<<< HEAD
 	err := client.Authenticate("")
-=======
-	err := client.Authenticate()
->>>>>>> 5f591cf6
+
 	if err != nil {
 		return Res{}, err
 	}
@@ -327,10 +324,7 @@
 
 		bodyBytes, err := io.ReadAll(httpRes.Body)
 		httpRes.Body.Close()
-<<<<<<< HEAD
-
-=======
->>>>>>> 5f591cf6
+
 		if err != nil {
 			if ok := client.Backoff(attempts); !ok {
 				log.Printf("[ERROR] [ReqID: %s] Cannot decode response body: %+v", req.RequestID, err)
@@ -586,10 +580,7 @@
 		}
 		bodyBytes, _ := io.ReadAll(httpRes.Body)
 		httpRes.Body.Close()
-<<<<<<< HEAD
-
-=======
->>>>>>> 5f591cf6
+
 		if httpRes.StatusCode != 204 {
 			log.Printf("[ERROR] Authentication failed: StatusCode %v", httpRes.StatusCode)
 			return fmt.Errorf("authentication failed, status code: %v", httpRes.StatusCode)
