--- conflicted
+++ resolved
@@ -45,13 +45,9 @@
 	AuthToken string
 	// Refresh token is the current authentication token
 	RefreshToken string
-<<<<<<< HEAD
-	// Usr is the FMC username. Not used for cdFMC.
-=======
 	// UserAgent is the HTTP User-Agent string
 	UserAgent string
-	// Usr is the FMC username.
->>>>>>> f0233eb2
+	// Usr is the FMC username. Not used for cdFMC.
 	Usr string
 	// Pwd is the FMC password or cdFMC API token
 	Pwd string
