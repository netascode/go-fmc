// Package fmc is a Cisco Secure FMC (Firewall Management Center) REST client library for Go.
package fmc

import (
	"bytes"
	"crypto/tls"
	"fmt"
	"io"
	"log"
	"math"
	"math/rand"
	"net/http"
	"net/http/cookiejar"
	"strings"
	"sync"
	"time"

	"github.com/hashicorp/go-version"
	"github.com/tidwall/gjson"
	"github.com/tidwall/sjson"

	"github.com/juju/ratelimit"
)

const DefaultMaxRetries int = 3
const DefaultBackoffMinDelay int = 2
const DefaultBackoffMaxDelay int = 60
const DefaultBackoffDelayFactor float64 = 3

// maximum number of Items retrieved in a single GET request
var maxItems = 1000

// Client is an HTTP FMC client.
// Use fmc.NewClient to initiate a client.
// This will ensure proper cookie handling and processing of modifiers.
//
// Requests are protected from concurrent writing (concurrent DELETE/POST/PUT),
// across all API paths. Any GET requests, or requests from different clients
// are not protected against concurrent writing.
type Client struct {
	// HttpClient is the *http.Client used for API requests.
	HttpClient *http.Client
	// Url is the FMC IP or hostname, e.g. https://10.0.0.1:443 (port is optional).
	Url string
	// Authentication token is the current authentication token
	authToken          string
	authTokenMu        *sync.RWMutex
	lastKnownAuthToken map[string]struct{}

	// Refresh token is the current authentication token
	refreshToken string
	// UserAgent is the HTTP User-Agent string
	UserAgent string
	// Usr is the FMC username. Not used for cdFMC.
	Usr string
	// Pwd is the FMC password or cdFMC API token
	Pwd string
	// Insecure determines if insecure https connections are allowed.
	Insecure bool
	// Maximum number of retries
	MaxRetries int
	// Minimum delay between two retries
	BackoffMinDelay int
	// Maximum delay between two retries
	BackoffMaxDelay int
	// Backoff delay factor
	BackoffDelayFactor float64
	// Authentication mutex
	authenticationMutex *sync.Mutex
	// LastRefresh is the timestamp of the last authentication token refresh
	LastRefresh time.Time
	// RefreshCount is the number to authentication token refreshes with the same refresh token
	RefreshCount int
	// DomainUUID is the UUID of the user login domain.
	DomainUUID string
	// Map of domain names to domain UUIDs.
	Domains map[string]string
	// FMC Version string as returned by FMC - ex. 7.7.0 (build 91)
	FMCVersion string
	// FMC Version parsed to go-version library - ex. 7.7.0
	FMCVersionParsed *version.Version
	// Is this cdFMC connection
	IsCDFMC bool

	RateLimiterBucket *ratelimit.Bucket

	// writingMutex protects against concurrent DELETE/POST/PUT requests towards the API.
	writingMutex *sync.Mutex
}

// NewClient creates a new FMC HTTP client.
// Pass modifiers in to modify the behavior of the client, e.g.
//
//	client, _ := NewClient("fmc1.cisco.com", "user", "password", RequestTimeout(120))
func NewClient(url, usr, pwd string, mods ...func(*Client)) (Client, error) {
	tr := &http.Transport{
		TLSClientConfig: &tls.Config{InsecureSkipVerify: true},
		Proxy:           http.ProxyFromEnvironment,
	}

	cookieJar, _ := cookiejar.New(nil)
	httpClient := http.Client{
		Timeout:   60 * time.Second,
		Transport: tr,
		Jar:       cookieJar,
	}

	client := Client{
		HttpClient:         &httpClient,
		Url:                url,
		UserAgent:          "go-fmc netascode",
		Usr:                usr,
		Pwd:                pwd,
		MaxRetries:         DefaultMaxRetries,
		BackoffMinDelay:    DefaultBackoffMinDelay,
		BackoffMaxDelay:    DefaultBackoffMaxDelay,
		BackoffDelayFactor: DefaultBackoffDelayFactor,
		RateLimiterBucket:  ratelimit.NewBucketWithRate(1.97, 1), // 1.97 req/s ~= 118 req/min (+/- 1% from 120 req/min that FMC allows)

		authenticationMutex: &sync.Mutex{},
		writingMutex:        &sync.Mutex{},
		authTokenMu:         &sync.RWMutex{},
		lastKnownAuthToken:  make(map[string]struct{}),
	}

	for _, mod := range mods {
		mod(&client)
	}

	err := client.GetFMCVersion()
	if err != nil {
		log.Printf("[ERROR] Failed to retrieve FMC version: %s", err.Error())
		return client, err
	}

	// Compile FMC version to go-version
	client.FMCVersionParsed, err = version.NewVersion(strings.Split(client.FMCVersion, " ")[0])
	if err != nil {
		log.Printf("[ERROR] Failed to parse FMC version (%s): %s", client.FMCVersion, err.Error())
		return client, fmt.Errorf("failed to parse FMC version (%s): %s", client.FMCVersion, err.Error())
	}

	log.Printf("[INFO] FMC Version: %s, FMC Version Parsed: %s", client.FMCVersion, client.FMCVersionParsed.String())

	// FMC 7.4.1, 6.6.0 and later have increased rate limits
	if client.FMCVersionParsed.GreaterThanOrEqual(version.Must(version.NewVersion("7.4.1"))) {
		log.Printf("[DEBUG] Increasing rate limit to 5 req/s (300 req/min)")
		client.RateLimiterBucket = ratelimit.NewBucketWithRate(5, 1) // 5 req/s = 300 req/min
	}

	return client, nil
}

// Create a new cdFMC HTTP client.
func NewClientCDFMC(url, apiToken string, mods ...func(*Client)) (Client, error) {
	// Set client mode to cdFMC
	mods = append(mods, cdFMC(true))

	// Create client as usual. Username is not used.
	client, err := NewClient(url, "", apiToken, mods...)
	if err != nil {
		return client, err
	}

	// Get the Global Domain UUID. cdFMC does not support multi-domain.
	// Global UUID is fixed (e276abec-e0f2-11e3-8169-6d9ed49b625f), though we get it from the cdFMC just in case.
	res, err := client.Get("/api/fmc_platform/v1/info/domain")
	if err != nil {
		return client, err
	}
	if uuid := res.Get("items.0.uuid"); !uuid.Exists() {
		return client, fmt.Errorf("failed to retrieve domain UUID from: %s", res.String())
	} else {
		client.DomainUUID = uuid.String()
		client.Domains = map[string]string{
			"Global": uuid.String(),
		}
	}

	return client, nil
}

// Replace the default HTTP client with a custom one.
func CustomHttpClient(httpClient *http.Client) func(*Client) {
	return func(client *Client) {
		client.HttpClient = httpClient
	}
}

// UserAgent modifies the HTTP user agent string. Default value is 'go-meraki netascode'.
func UserAgent(x string) func(*Client) {
	return func(client *Client) {
		client.UserAgent = x
	}
}

// Insecure determines if insecure https connections are allowed. Default value is true.
func Insecure(x bool) func(*Client) {
	return func(client *Client) {
		client.HttpClient.Transport.(*http.Transport).TLSClientConfig.InsecureSkipVerify = x
	}
}

// RequestTimeout modifies the HTTP request timeout from the default of 60 seconds.
func RequestTimeout(x time.Duration) func(*Client) {
	return func(client *Client) {
		client.HttpClient.Timeout = x * time.Second
	}
}

// MaxRetries modifies the maximum number of retries from the default of 3.
func MaxRetries(x int) func(*Client) {
	return func(client *Client) {
		client.MaxRetries = x
	}
}

// BackoffMinDelay modifies the minimum delay between two retries from the default of 2.
func BackoffMinDelay(x int) func(*Client) {
	return func(client *Client) {
		client.BackoffMinDelay = x
	}
}

// BackoffMaxDelay modifies the maximum delay between two retries from the default of 60.
func BackoffMaxDelay(x int) func(*Client) {
	return func(client *Client) {
		client.BackoffMaxDelay = x
	}
}

// BackoffDelayFactor modifies the backoff delay factor from the default of 3.
func BackoffDelayFactor(x float64) func(*Client) {
	return func(client *Client) {
		client.BackoffDelayFactor = x
	}
}

// cdFMC sets connector mode to cdFMC (true) or FMC (false).
func cdFMC(x bool) func(*Client) {
	return func(client *Client) {
		client.IsCDFMC = x
	}
}

// NewReq creates a new Req request for this client.
// Use a "{DOMAIN_UUID}" placeholder in the URI to be replaced with the domain UUID.
func (client *Client) NewReq(method, uri string, body io.Reader, mods ...func(*Req)) (Req, error) {
	httpReq, _ := http.NewRequest(method, client.Url+uri, body)
	req := Req{
		HttpReq:    httpReq,
		LogPayload: true,
		DomainName: "",
	}

	for _, mod := range mods {
		mod(&req)
	}

	if req.RequestID == "" {
		req.RequestID = generateRequestID(8)
	}

	if req.DomainName == "" {
		req.HttpReq.URL.Path = strings.ReplaceAll(req.HttpReq.URL.Path, "{DOMAIN_UUID}", client.DomainUUID)
	} else {
		// Check if selected domains exists on FMC
		if _, ok := client.Domains[req.DomainName]; !ok {
			availableDomains := make([]string, len(client.Domains))
			i := 0
			for k := range client.Domains {
				availableDomains[i] = k
				i++
			}
			log.Printf("[ERROR] [ReqID: %s] Requested domain not found: requested domain: %s, available domains: %s", req.RequestID, req.DomainName, availableDomains)
			return Req{}, fmt.Errorf("requested domain not found: requested domain: %s, available domains: %s", req.DomainName, availableDomains)
		}
		req.HttpReq.URL.Path = strings.ReplaceAll(req.HttpReq.URL.Path, "{DOMAIN_UUID}", client.Domains[req.DomainName])
	}
	return req, nil
}

// Do makes a request.
// Requests for Do are built ouside of the client, e.g.
//
//	req := client.NewReq("GET", "/api/fmc_config/v1/domain/{DOMAIN_UUID}/object/networks", nil)
//	res, _ := client.Do(req)
func (client *Client) Do(req Req) (Res, error) {
	err := client.Authenticate("")
	if err != nil {
		return Res{}, err
	}

	// add token
	authToken := client.AuthToken()
	if client.IsCDFMC {
		req.HttpReq.Header.Add("Authorization", "Bearer "+client.Pwd)
	} else {
		req.HttpReq.Header.Add("X-auth-access-token", authToken)
	}
	req.HttpReq.Header.Add("Content-Type", "application/json")
	req.HttpReq.Header.Add("Accept", "application/json")
	req.HttpReq.Header.Add("User-Agent", client.UserAgent)
	// retain the request body across multiple attempts
	var body []byte
	if req.HttpReq.Body != nil {
		body, _ = io.ReadAll(req.HttpReq.Body)
	}

	var res Res

	for attempts := 0; ; attempts++ {
		httpRes, err := client.do(req, body)
		if err != nil {
			if ok := client.Backoff(attempts); !ok {
				log.Printf("[ERROR] [ReqID: %s] HTTP Connection error occurred: %+v", req.RequestID, err)
				log.Printf("[DEBUG] [ReqID: %s] Exit from Do method", req.RequestID)
				return Res{}, err
			} else {
				log.Printf("[ERROR] [ReqID: %s] HTTP Connection failed: %s, retries: %v", req.RequestID, err, attempts)
				continue
			}
		}

		bodyBytes, err := io.ReadAll(httpRes.Body)
		httpRes.Body.Close()

		if err != nil {
			if ok := client.Backoff(attempts); !ok {
				log.Printf("[ERROR] [ReqID: %s] Cannot decode response body: %+v", req.RequestID, err)
				log.Printf("[DEBUG] [ReqID: %s] Exit from Do method", req.RequestID)
				return Res{}, err
			} else {
				log.Printf("[ERROR] [ReqID: %s] Cannot decode response body: %s, retries: %v", req.RequestID, err, attempts)
				continue
			}
		}
		res = gjson.ParseBytes(bodyBytes)
		if req.LogPayload {
			log.Printf("[DEBUG] [ReqID: %s] HTTP Response: %s", req.RequestID, res.Raw)
		}

		if httpRes.StatusCode >= 200 && httpRes.StatusCode <= 299 {
			log.Printf("[DEBUG] [ReqID: %s] Exit from Do method", req.RequestID)
			break
		} else {
			if ok := client.Backoff(attempts); !ok {
				log.Printf("[ERROR] [ReqID: %s] HTTP Request failed: StatusCode %v", req.RequestID, httpRes.StatusCode)
				log.Printf("[DEBUG] [ReqID: %s] Exit from Do method", req.RequestID)
				return res, fmt.Errorf("HTTP Request failed: StatusCode %v", httpRes.StatusCode)
			} else if httpRes.StatusCode == 429 || (httpRes.StatusCode >= 500 && httpRes.StatusCode <= 599) {
				log.Printf("[ERROR] [ReqID: %s] HTTP Request failed: StatusCode %v, Retries: %v", req.RequestID, httpRes.StatusCode, attempts)
				continue
			} else if httpRes.StatusCode == 401 && !client.IsCDFMC {
				// There are bugs in FMC, where the sessions are invalidated out of the blue
				// In case such a situation is detected, new authentication is forced
<<<<<<< HEAD
				log.Printf("[DEBUG] Invalid session detected. Forcing reauthentication")

=======
				log.Printf("[DEBUG] [ReqID: %s] Invalid session detected. Forcing reauthentication", req.RequestID)
				// Clear AuthToken (which is invalid anyways). This also ensures that Authenticate does full authentication
				client.AuthToken = ""
>>>>>>> 16a6e709
				// Force reauthentication, client.Authenticate() takes care of mutexes, hence not calling Login() directly
				err := client.Authenticate(authToken)
				if err != nil {
					log.Printf("[DEBUG] [ReqID: %s] HTTP Request failed: StatusCode 401: Forced reauthentication failed: %s", req.RequestID, err.Error())
					return res, fmt.Errorf("HTTP Request failed: StatusCode 401: Forced reauthentication failed: %s", err.Error())
				}
				authToken = client.AuthToken()
				req.HttpReq.Header.Set("X-auth-access-token", authToken)
				continue
			} else if desc := res.Get("error.messages.0.description"); desc.Exists() {
				// FMC may return HTTP response code 400 with advice to retry the operation
				if strings.Contains(strings.ToLower(desc.String()), "please try again") ||
					strings.Contains(strings.ToLower(desc.String()), "retry the operation after sometime") {
					log.Printf("[ERROR] HTTP Request failed with advice to try again. Retrying.")
					continue
				}
			}
			// In case any previous conditions don't `continue`, return error
			log.Printf("[ERROR] [ReqID: %s] HTTP Request failed: StatusCode %v", req.RequestID, httpRes.StatusCode)
			log.Printf("[DEBUG] [ReqID: %s] Exit from Do method", req.RequestID)
			return res, fmt.Errorf("HTTP Request failed: StatusCode %v", httpRes.StatusCode)
		}
	}

	if res.Get("error.messages.0").Exists() {
		log.Printf("[ERROR] [ReqID: %s] JSON error: %s", req.RequestID, res.Get("error.messages.0").String())
		return res, fmt.Errorf("JSON error: %s", res.Get("error.messages.0").String())
	}
	return res, nil
}

func (client *Client) do(req Req, body []byte) (*http.Response, error) {
	client.RateLimiterBucket.Wait(1) // Block until rate limit token available

	if req.HttpReq.Method != "GET" {
		client.writingMutex.Lock()
		defer client.writingMutex.Unlock()
	}

	req.HttpReq.Body = io.NopCloser(bytes.NewBuffer(body))
	if req.LogPayload {
		log.Printf("[DEBUG] [ReqID: %s] HTTP Request: %s, %s, %s", req.RequestID, req.HttpReq.Method, req.HttpReq.URL, string(body))
	} else {
		log.Printf("[DEBUG] [ReqID: %s] HTTP Request: %s, %s", req.RequestID, req.HttpReq.Method, req.HttpReq.URL)
	}

	return client.HttpClient.Do(req.HttpReq)
}

// Get makes a GET requests and returns a GJSON result.
// It handles pagination and returns all items in a single response.
func (client *Client) Get(path string, mods ...func(*Req)) (Res, error) {
	// Check if path contains words 'limit' or 'offset'
	// If so, assume user is doing a paginated request and return the raw data
	if strings.Contains(path, "limit") || strings.Contains(path, "offset") {
		return client.get(path, mods...)
	}

	// Execute query as provided by user
	raw, err := client.get(path, mods...)
	if err != nil {
		return raw, err
	}

	// If there are no more pages, return the response
	if !raw.Get("paging.next.0").Exists() {
		return raw, nil
	}

	log.Printf("[DEBUG] Paginated response detected")

	// Otherwise discard previous response and get all pages
	offset := 0
	fullOutput := `{"items":[]}`

	// Generate Request ID for tracking all get requests under a single ID
	mods = append(mods, RequestID(generateRequestID(8)))

	// Lock writing mutex to make sure the pages are not changed during reading
	client.writingMutex.Lock()
	defer client.writingMutex.Unlock()

	for {
		// Get URL path with offset and limit set
		urlPath := pathWithOffset(path, offset, maxItems)

		// Execute query
		raw, err := client.get(urlPath, mods...)
		if err != nil {
			return raw, err
		}

		// Check if there are any items in the response
		items := raw.Get("items")
		if !items.Exists() {
			return gjson.Parse("null"), fmt.Errorf("no items found in response")
		}

		// Remove first and last character (square brackets) from the output
		// If resItems is not empty, attach it to full output
		if resItems := items.String()[1 : len(items.String())-1]; resItems != "" {
			fullOutput, _ = sjson.SetRaw(fullOutput, "items.-1", resItems)
		}

		// If there are no more pages, break the loop
		if !raw.Get("paging.next.0").Exists() {
			// Create new response with all the items
			return gjson.Parse(fullOutput), nil
		}

		// Increase offset to get next bulk of data
		offset += maxItems
	}
}

// get makes a GET request and returns a GJSON result.
// It does the exact request it is told to do.
// Results will be the raw data structure as returned by FMC
func (client *Client) get(path string, mods ...func(*Req)) (Res, error) {
	req, err := client.NewReq("GET", path, nil, mods...)
	if err != nil {
		return Res{}, err
	}
	return client.Do(req)
}

// Delete makes a DELETE request.
func (client *Client) Delete(path string, mods ...func(*Req)) (Res, error) {
	req, err := client.NewReq("DELETE", path, nil, mods...)
	if err != nil {
		return Res{}, err
	}
	return client.Do(req)
}

// Post makes a POST request and returns a GJSON result.
// Hint: Use the Body struct to easily create POST body data.
func (client *Client) Post(path, data string, mods ...func(*Req)) (Res, error) {
	req, err := client.NewReq("POST", path, strings.NewReader(data), mods...)
	if err != nil {
		return Res{}, err
	}
	return client.Do(req)
}

// Put makes a PUT request and returns a GJSON result.
// Hint: Use the Body struct to easily create PUT body data.
func (client *Client) Put(path, data string, mods ...func(*Req)) (Res, error) {
	req, err := client.NewReq("PUT", path, strings.NewReader(data), mods...)
	if err != nil {
		return Res{}, err
	}
	return client.Do(req)
}

// Login authenticates to the FMC instance.
func (client *Client) Login() error {
	for attempts := 0; ; attempts++ {
		req, _ := client.NewReq("POST", "/api/fmc_platform/v1/auth/generatetoken", strings.NewReader(""), NoLogPayload)
		req.HttpReq.Header.Add("User-Agent", client.UserAgent)
		req.HttpReq.SetBasicAuth(client.Usr, client.Pwd)
		client.RateLimiterBucket.Wait(1)
		httpRes, err := client.HttpClient.Do(req.HttpReq)
		if err != nil {
			return err
		}
		defer httpRes.Body.Close()
		bodyBytes, _ := io.ReadAll(httpRes.Body)
		if httpRes.StatusCode != 204 {
			log.Printf("[ERROR] Authentication failed: StatusCode %v", httpRes.StatusCode)
			return fmt.Errorf("authentication failed, status code: %v", httpRes.StatusCode)
		}
		if len(bodyBytes) > 0 {
			if ok := client.Backoff(attempts); !ok {
				log.Printf("[ERROR] Authentication failed: Invalid credentials")
				return fmt.Errorf("authentication failed, invalid credentials")
			} else {
				log.Printf("[ERROR] Authentication failed: %s, retries: %v", err, attempts)
				continue
			}
		}

		client.authTokenMu.Lock()
		client.authToken = httpRes.Header.Get("X-auth-access-token")
		client.lastKnownAuthToken[client.authToken] = struct{}{}
		client.refreshToken = httpRes.Header.Get("X-auth-refresh-token")
		client.LastRefresh = time.Now()
		client.RefreshCount = 0
		client.authTokenMu.Unlock()

		client.DomainUUID = httpRes.Header.Get("DOMAIN_UUID")
		client.Domains = make(map[string]string)
		gjson.Parse(httpRes.Header.Get("DOMAINS")).ForEach(func(k, v gjson.Result) bool {
			domainName := v.Get("name").String()
			domainUuid := v.Get("uuid").String()
			client.Domains[domainName] = domainUuid
			log.Printf("[DEBUG] Found domain: %s, UUID: %s", domainName, domainUuid)
			return true // keep iterating
		})

		log.Printf("[DEBUG] Authentication successful")
		return nil
	}
}

// Refresh refreshes the authentication token.
// Note that this will be handled automatically by default.
// Refresh will be checked every request and the token will be refreshed after 25 minutes.
func (client *Client) Refresh() error {
	for attempts := 0; ; attempts++ {
		req, _ := client.NewReq("POST", "/api/fmc_platform/v1/auth/refreshtoken", strings.NewReader(""), NoLogPayload)

		client.authTokenMu.RLock()
		req.HttpReq.Header.Add("X-auth-access-token", client.authToken)
		req.HttpReq.Header.Add("X-auth-refresh-token", client.refreshToken)
		client.authTokenMu.RUnlock()

		req.HttpReq.Header.Add("User-Agent", client.UserAgent)
		client.RateLimiterBucket.Wait(1)
		httpRes, err := client.HttpClient.Do(req.HttpReq)
		if err != nil {
			return err
		}
		bodyBytes, _ := io.ReadAll(httpRes.Body)
		httpRes.Body.Close()

		if httpRes.StatusCode != 204 {
			log.Printf("[ERROR] Authentication failed: StatusCode %v", httpRes.StatusCode)
			return fmt.Errorf("authentication failed, status code: %v", httpRes.StatusCode)
		}
		if len(bodyBytes) > 0 {
			if ok := client.Backoff(attempts); !ok {
				log.Printf("[ERROR] Authentication failed: Invalid credentials")
				return fmt.Errorf("authentication failed, invalid credentials")
			} else {
				log.Printf("[ERROR] Authentication failed: %s, retries: %v", err, attempts)
				continue
			}
		}

		client.authTokenMu.Lock()
		client.authToken = httpRes.Header.Get("X-auth-access-token")
		client.lastKnownAuthToken[client.authToken] = struct{}{}
		client.refreshToken = httpRes.Header.Get("X-auth-refresh-token")
		client.LastRefresh = time.Now()
		client.RefreshCount = client.RefreshCount + 1
		client.authTokenMu.Unlock()

		client.DomainUUID = httpRes.Header.Get("DOMAIN_UUID")

		log.Printf("[DEBUG] Refresh successful")
		return nil
	}
}

// AuthToken returns the current token
func (client *Client) AuthToken() string {
	client.authTokenMu.RLock()
	defer client.authTokenMu.RUnlock()

	return client.authToken
}

// Authenticate assures the token is there and valid.
func (client *Client) Authenticate(authToken401 string) error {
	// cdFMC uses fixed token, no need to do separate authentication
	if client.IsCDFMC {
		return nil
	}

	var err error

	client.authTokenMu.Lock()
	authToken := client.authToken
	if authToken401 != "" && authToken401 != authToken {
		// Token has changed since last request, no need to do anything
		client.authTokenMu.Unlock()
		return nil
	}

	client.authenticationMutex.Lock()
	defer client.authenticationMutex.Unlock()

	if _, ok := client.lastKnownAuthToken[client.authToken]; !ok {
		client.authTokenMu.Unlock()
		log.Printf("[INFO] Seems the auth token is already refreshed by another thread, skipping refresh")
		return nil
	}

	// Invalidate old token
	delete(client.lastKnownAuthToken, authToken)

	client.authTokenMu.Unlock()

	// First check if we can refresh the token
	err = client.Refresh()
	if err != nil {
		// If refresh fails, do a full login
		err = client.Login()
		if err != nil {
			return err
		}
	}

	return err
}

// Backoff waits following an exponential backoff algorithm
func (client *Client) Backoff(attempts int) bool {
	log.Printf("[DEBUG] Beginning backoff method: attempt %v of %v", attempts, client.MaxRetries)
	if attempts >= client.MaxRetries {
		log.Printf("[DEBUG] Exit from backoff method with return value false")
		return false
	}

	minDelay := time.Duration(client.BackoffMinDelay) * time.Second
	maxDelay := time.Duration(client.BackoffMaxDelay) * time.Second

	min := float64(minDelay)
	backoff := min * math.Pow(client.BackoffDelayFactor, float64(attempts))
	if backoff > float64(maxDelay) {
		backoff = float64(maxDelay)
	}
	backoff = (rand.Float64()/2+0.5)*(backoff-min) + min
	backoffDuration := time.Duration(backoff)
	log.Printf("[TRACE] Starting sleeping for %v", backoffDuration.Round(time.Second))
	time.Sleep(backoffDuration)
	log.Printf("[DEBUG] Exit from backoff method with return value true")
	return true
}

// Get FMC Version
func (client *Client) GetFMCVersion() error {
	// If version is already known, no need to get it from FMC
	if client.FMCVersion != "" {
		return nil
	}

	res, err := client.Get("/api/fmc_platform/v1/info/serverversion")
	if err != nil {
		log.Printf("[ERROR] Failed to retrieve FMC version: %s", err.Error())
		return fmt.Errorf("failed to retrieve FMC version: %s", err.Error())
	}

	fmcVersion := res.Get("items.0.serverVersion")
	if !fmcVersion.Exists() {
		log.Printf("[ERROR] Failed to retrieve FMC version: version not found in FMC responses")
		return fmt.Errorf("failed to retrieve FMC version: version not found in FMC response")
	}

	client.FMCVersion = fmcVersion.String()

	return nil
}

// Create URL path with offset and limit
func pathWithOffset(path string, offset, limit int) string {
	sep := "?"
	if strings.Contains(path, sep) {
		sep = "&"
	}

	return fmt.Sprintf("%s%soffset=%d&limit=%d", path, sep, offset, limit)
}<|MERGE_RESOLUTION|>--- conflicted
+++ resolved
@@ -354,14 +354,7 @@
 			} else if httpRes.StatusCode == 401 && !client.IsCDFMC {
 				// There are bugs in FMC, where the sessions are invalidated out of the blue
 				// In case such a situation is detected, new authentication is forced
-<<<<<<< HEAD
-				log.Printf("[DEBUG] Invalid session detected. Forcing reauthentication")
-
-=======
 				log.Printf("[DEBUG] [ReqID: %s] Invalid session detected. Forcing reauthentication", req.RequestID)
-				// Clear AuthToken (which is invalid anyways). This also ensures that Authenticate does full authentication
-				client.AuthToken = ""
->>>>>>> 16a6e709
 				// Force reauthentication, client.Authenticate() takes care of mutexes, hence not calling Login() directly
 				err := client.Authenticate(authToken)
 				if err != nil {
